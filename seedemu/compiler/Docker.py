--- conflicted
+++ resolved
@@ -734,11 +734,6 @@
 
         (image, soft) = self._selectImageFor(node)
 
-<<<<<<< HEAD
-        dockerfile += 'RUN curl -L https://grml.org/zsh/zshrc > /root/.zshrc\n'
-
-=======
->>>>>>> 2aca8e44
         if not node.hasAttribute('__soft_install_tiers') and len(soft) > 0:
             dockerfile += 'RUN apt-get update && apt-get install -y --no-install-recommends {}\n'.format(' '.join(sorted(soft)))
 
@@ -747,10 +742,7 @@
             for softList in softLists:
                 dockerfile += 'RUN apt-get update && apt-get install -y --no-install-recommends {}\n'.format(' '.join(sorted(softList)))
 
-<<<<<<< HEAD
-=======
         dockerfile += 'RUN curl -L https://grml.org/zsh/zshrc > /root/.zshrc\n'
->>>>>>> 2aca8e44
         dockerfile = 'FROM {}\n'.format(md5(image.getName().encode('utf-8')).hexdigest()) + dockerfile
         self._used_images.add(image.getName())
 
